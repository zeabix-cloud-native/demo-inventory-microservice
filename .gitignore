--- conflicted
+++ resolved
@@ -50,12 +50,11 @@
 # Application specific
 appsettings.local.json
 
-<<<<<<< HEAD
 # Test results
 TestResults/
 cypress/screenshots/
 cypress/videos/
-=======
+
 # Node.js dependencies and Cypress
 node_modules/
 cypress/videos/
@@ -74,4 +73,3 @@
 # OpenAPI exports
 openapi-spec.json
 validate-openapi.sh
->>>>>>> 81eb3a60
