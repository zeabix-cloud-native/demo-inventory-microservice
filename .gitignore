# Build Outputs
bin/
obj/
out/
dist/

# Dependencies
packages/
.nuget/
node_modules/

# Node.js Dependencies
node_modules/
npm-debug.log*
yarn-debug.log*
yarn-error.log*

# Frontend Build Outputs
dist/
build/

# IDE
.vs/
.vscode/
*.user
*.suo
*.userosscache
*.sln.docstates

# Logs
*.log

# Cache files
*.cache

# OS generated files
.DS_Store
.DS_Store?
._*
.Spotlight-V100
.Trashes
ehthumbs.db
Thumbs.db

# Temporary files
*.tmp
*.temp
~*

# Application specific
appsettings.local.json

<<<<<<< HEAD
# Node.js dependencies and Cypress
node_modules/
cypress/videos/
cypress/screenshots/
npm-debug.log*
yarn-debug.log*
yarn-error.log*
=======
# Frontend specific
.env
.env.local
.env.development.local
.env.test.local
.env.production.local

# OpenAPI exports
openapi-spec.json
validate-openapi.sh
>>>>>>> c858a8e9
<|MERGE_RESOLUTION|>--- conflicted
+++ resolved
@@ -50,7 +50,6 @@
 # Application specific
 appsettings.local.json
 
-<<<<<<< HEAD
 # Node.js dependencies and Cypress
 node_modules/
 cypress/videos/
@@ -58,7 +57,7 @@
 npm-debug.log*
 yarn-debug.log*
 yarn-error.log*
-=======
+
 # Frontend specific
 .env
 .env.local
@@ -68,5 +67,4 @@
 
 # OpenAPI exports
 openapi-spec.json
-validate-openapi.sh
->>>>>>> c858a8e9
+validate-openapi.sh