--- conflicted
+++ resolved
@@ -35,10 +35,6 @@
 - **Types**: TypeScript type definitions
 - **Styles**: CSS styling for components
 
-<<<<<<< HEAD
-=======
-
->>>>>>> cf6da1d7
 ## Project Structure
 
 ```
@@ -55,13 +51,6 @@
     │   └── ...
     └── ...
 
-<<<<<<< HEAD
-frontend-html-demo/                 # Additional demo frontend (HTML/JS with Axios)
-├── index.html                     # Main HTML page
-├── app.js                        # JavaScript with Axios integration
-└── README.md                     # Frontend setup instructions
-=======
->>>>>>> cf6da1d7
 
 tests/
 ├── DemoInventory.Domain.Tests/     # Domain layer unit tests
@@ -152,7 +141,7 @@
 - `npm run build` - Build for production
 - `npm run lint` - Type check with TypeScript
 - `npm run preview` - Preview production build
-<<<<<<< HEAD
+
 
 ### Alternative Demo Frontend
 
@@ -167,10 +156,7 @@
 python -m http.server 8080
 # Then open http://localhost:8080 in your browser
 ```
-
 See `frontend-html-demo/README.md` for detailed demo frontend setup instructions.
-=======
->>>>>>> cf6da1d7
 
 ## API Endpoints
 
@@ -271,4 +257,4 @@
 - API versioning
 - State management (Redux/Zustand)
 - End-to-end testing
-- Progressive Web App features+- Progressive Web App features
