# Demo Inventory Microservice

A .NET 8 Clean Architecture implementation for an inventory management microservice with a React frontend.

## Architecture

This project follows Clean Architecture principles with the following layers:

### Domain Layer (`DemoInventory.Domain`)
- **Entities**: Core business entities (e.g., `Product`)
- **Interfaces**: Repository contracts and domain services
- **Value Objects**: Immutable objects representing concepts
- **Enums**: Domain-specific enumerations
- **Events**: Domain events

### Application Layer (`DemoInventory.Application`)
- **Services**: Application business logic
- **DTOs**: Data Transfer Objects for API communication
- **Interfaces**: Service contracts
- **Use Cases**: Specific business operations
- **Common**: Shared application utilities

### Infrastructure Layer (`DemoInventory.Infrastructure`)
- **Repositories**: Data access implementations
- **Data**: Database context and configurations
- **Services**: External service implementations

### Presentation Layer (`DemoInventory.API`)
- **Controllers**: Web API endpoints
- **Program.cs**: Application configuration and dependency injection

<<<<<<< HEAD
### Frontend Layer (`src/frontend`)
- **Components**: React components for UI
- **Services**: API communication layer
- **Types**: TypeScript type definitions
- **Styles**: CSS styling for components
=======
### Frontend Layer (`DemoInventory.Frontend`)
- **React**: Component-based UI library
- **TypeScript**: Type-safe JavaScript
- **Vite**: Fast build tool and development server
- **Tailwind CSS**: Utility-first CSS framework
>>>>>>> 119f44e1

## Project Structure

```
src/
├── DemoInventory.Domain/           # Core business logic
├── DemoInventory.Application/      # Use cases and application services
├── DemoInventory.Infrastructure/   # Data access and external services
├── DemoInventory.API/             # Web API controllers and configuration
<<<<<<< HEAD
└── frontend/                      # React frontend application
    ├── src/
    │   ├── components/            # React components
    │   ├── services/              # API service layer
    │   ├── types/                 # TypeScript type definitions
    │   └── ...
    └── ...
=======
└── DemoInventory.Frontend/        # React frontend application
>>>>>>> 119f44e1

tests/
├── DemoInventory.Domain.Tests/     # Domain layer unit tests
└── DemoInventory.Application.Tests/ # Application layer unit tests
```

## Getting Started

### Prerequisites
- .NET 8 SDK
- Node.js 18+ and npm
- Visual Studio 2022 or VS Code

### Building the Backend Solution
```bash
# Build the .NET solution
dotnet build

# Install frontend dependencies
cd src/frontend
npm install
```

### Running Backend Tests
```bash
dotnet test
```

### Running the Application

#### Start the API
```bash
dotnet run --project src/DemoInventory.API
```

The API will be available at `http://localhost:5126` with Swagger documentation at `/swagger`.

#### Start the Frontend (in a separate terminal)
```bash
cd src/frontend
npm run dev
```

The frontend will be available at `http://localhost:5173`.

### Building for Production

#### Build the API
```bash
dotnet publish src/DemoInventory.API -c Release -o ./publish
```

#### Build the Frontend
```bash
cd src/frontend
npm run build
```

The built frontend files will be in `src/frontend/dist/`.

### Setting up the Frontend

Navigate to the frontend directory:
```bash
cd src/DemoInventory.Frontend
```

Install dependencies:
```bash
npm install
```

Start the development server:
```bash
npm run dev
```

The frontend will be available at `http://localhost:5173/`.

### Building the Frontend for Production
```bash
cd src/DemoInventory.Frontend
npm run build
```

### Frontend Scripts
- `npm run dev` - Start development server
- `npm run build` - Build for production
- `npm run lint` - Type check with TypeScript
- `npm run preview` - Preview production build

## API Endpoints

### Products
- `GET /api/products` - Get all products
- `GET /api/products/{id}` - Get product by ID
- `GET /api/products/sku/{sku}` - Get product by SKU
- `GET /api/products/search?searchTerm={term}` - Search products by name
- `POST /api/products` - Create a new product
- `PUT /api/products/{id}` - Update a product
- `DELETE /api/products/{id}` - Delete a product

## Frontend Features

### Product List Page
- Display all products in a responsive table
- Search functionality by product name
- View product details including stock levels
- Edit and delete product actions
- Navigation to create new products
- Low stock warning indicators

### Product Form Page
- Create new products with validation
- Edit existing products (SKU field disabled for edits)
- Form validation with error messages
- Responsive design for mobile devices
- Cancel functionality with navigation back to list

## Features

- Clean Architecture implementation
- In-memory repository (easily replaceable with database)
- RESTful API design
- Swagger/OpenAPI documentation
- Unit tests with mocking
- Dependency injection
- CRUD operations for products
- React frontend with TypeScript
- Responsive web design
- CORS enabled for frontend communication

## Technologies Used

### Backend
- .NET 8
- ASP.NET Core Web API
- xUnit for testing
- Moq for mocking
- Swagger/OpenAPI

### Frontend
<<<<<<< HEAD
- React 18
- TypeScript
- Vite (build tool)
- Axios (HTTP client)
- React Router (navigation)
- CSS3 (responsive styling)
=======
- React 19
- TypeScript 5
- Vite 6
- Tailwind CSS 4
- PostCSS
>>>>>>> 119f44e1

## Future Enhancements

- Entity Framework Core integration
- Authentication and authorization
- Logging and monitoring
- Docker containerization
- Integration tests
- API versioning
<<<<<<< HEAD
- State management (Redux/Zustand)
- End-to-end testing
- Progressive Web App features
=======
- Frontend integration with backend API
- State management (Redux/Zustand)
- Unit tests for frontend components
>>>>>>> 119f44e1
<|MERGE_RESOLUTION|>--- conflicted
+++ resolved
@@ -29,19 +29,12 @@
 - **Controllers**: Web API endpoints
 - **Program.cs**: Application configuration and dependency injection
 
-<<<<<<< HEAD
 ### Frontend Layer (`src/frontend`)
 - **Components**: React components for UI
 - **Services**: API communication layer
 - **Types**: TypeScript type definitions
 - **Styles**: CSS styling for components
-=======
-### Frontend Layer (`DemoInventory.Frontend`)
-- **React**: Component-based UI library
-- **TypeScript**: Type-safe JavaScript
-- **Vite**: Fast build tool and development server
-- **Tailwind CSS**: Utility-first CSS framework
->>>>>>> 119f44e1
+
 
 ## Project Structure
 
@@ -51,7 +44,6 @@
 ├── DemoInventory.Application/      # Use cases and application services
 ├── DemoInventory.Infrastructure/   # Data access and external services
 ├── DemoInventory.API/             # Web API controllers and configuration
-<<<<<<< HEAD
 └── frontend/                      # React frontend application
     ├── src/
     │   ├── components/            # React components
@@ -59,9 +51,7 @@
     │   ├── types/                 # TypeScript type definitions
     │   └── ...
     └── ...
-=======
-└── DemoInventory.Frontend/        # React frontend application
->>>>>>> 119f44e1
+
 
 tests/
 ├── DemoInventory.Domain.Tests/     # Domain layer unit tests
@@ -204,20 +194,13 @@
 - Swagger/OpenAPI
 
 ### Frontend
-<<<<<<< HEAD
 - React 18
 - TypeScript
 - Vite (build tool)
 - Axios (HTTP client)
 - React Router (navigation)
 - CSS3 (responsive styling)
-=======
-- React 19
-- TypeScript 5
-- Vite 6
-- Tailwind CSS 4
-- PostCSS
->>>>>>> 119f44e1
+
 
 ## Future Enhancements
 
@@ -227,12 +210,6 @@
 - Docker containerization
 - Integration tests
 - API versioning
-<<<<<<< HEAD
 - State management (Redux/Zustand)
 - End-to-end testing
-- Progressive Web App features
-=======
-- Frontend integration with backend API
-- State management (Redux/Zustand)
-- Unit tests for frontend components
->>>>>>> 119f44e1
+- Progressive Web App features